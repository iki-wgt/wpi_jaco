language:
  - cpp
  - python
python:
  - "2.7"
compiler:
  - gcc

branches:
  only:
    - master
    - develop

install:
  - sudo sh -c 'echo "deb http://packages.ros.org/ros/ubuntu precise main" > /etc/apt/sources.list.d/ros-latest.list'
  - wget http://packages.ros.org/ros.key -O - | sudo apt-key add -
  - sudo apt-get update -qq
  - sudo apt-get install python-catkin-pkg python-rosdep ros-hydro-catkin -qq
  - sudo rosdep init
  - rosdep update
  - mkdir -p /tmp/ws/src
  - ln -s `pwd` /tmp/ws/src/package
  - cd /tmp/ws
  - rosdep install --from-paths src --ignore-src --rosdistro hydro -y

script:
  - source /opt/ros/hydro/setup.bash
  - catkin_make
  - catkin_make install
<<<<<<< HEAD
  - rosrun xacro xacro jaco_description/urdf/standalone_arm.xacro >> sanity.urdf
  - diff sanity.urdf jaco_description/urdf/standalone_arm.xacro
=======
  - source install/setup.bash
  - cd src/package
  - /opt/ros/hydro/share/xacro/xacro.py jaco_description/urdf/standalone_arm.xacro >> sanity.urdf
  - diff sanity.urdf jaco_description/urdf/standalone_arm.urdf
>>>>>>> 6d8d19b2
<|MERGE_RESOLUTION|>--- conflicted
+++ resolved
@@ -27,12 +27,8 @@
   - source /opt/ros/hydro/setup.bash
   - catkin_make
   - catkin_make install
-<<<<<<< HEAD
-  - rosrun xacro xacro jaco_description/urdf/standalone_arm.xacro >> sanity.urdf
   - diff sanity.urdf jaco_description/urdf/standalone_arm.xacro
-=======
   - source install/setup.bash
   - cd src/package
   - /opt/ros/hydro/share/xacro/xacro.py jaco_description/urdf/standalone_arm.xacro >> sanity.urdf
   - diff sanity.urdf jaco_description/urdf/standalone_arm.urdf
->>>>>>> 6d8d19b2
